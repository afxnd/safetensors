--- conflicted
+++ resolved
@@ -35,12 +35,8 @@
 [dev-dependencies]
 criterion = "0.6"
 memmap2 = "0.9"
-<<<<<<< HEAD
-proptest = "1.4"
+proptest = "1.7"
 tempfile = "3.20.0"
-=======
-proptest = "1.7"
->>>>>>> 6544bf21
 
 [features]
 default = ["std"]
